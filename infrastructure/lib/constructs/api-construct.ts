import { Construct } from 'constructs';
import * as cdk from 'aws-cdk-lib';
import * as apigateway from 'aws-cdk-lib/aws-apigateway';
import * as lambda from 'aws-cdk-lib/aws-lambda';
import * as lambdaNodeJs from 'aws-cdk-lib/aws-lambda-nodejs';
import * as dynamodb from 'aws-cdk-lib/aws-dynamodb';
import * as cognito from 'aws-cdk-lib/aws-cognito';
import * as iam from 'aws-cdk-lib/aws-iam';
import * as ssm from 'aws-cdk-lib/aws-ssm';
import * as s3 from 'aws-cdk-lib/aws-s3';
import * as s3deploy from 'aws-cdk-lib/aws-s3-deployment';
import * as path from 'path';

export interface ApiConstructProps {
  environment: 'dev' | 'prod';
  userTable: dynamodb.Table;
  natalChartTable: dynamodb.Table;
  readingsTable: dynamodb.Table;
  userPool: cognito.UserPool;
  placeIndexName: string;
  allowedOrigins: string[];
}

export class ApiConstruct extends Construct {
  public readonly api: apigateway.RestApi;
  public readonly getUserProfileFunction: lambda.Function;
  public readonly updateUserProfileFunction: lambda.Function;
  public readonly generateNatalChartFunction: lambda.Function;
  public readonly getNatalChartFunction: lambda.Function;
  public readonly generateReadingFunction: lambda.Function;
  public readonly getReadingsFunction: lambda.Function;
  public readonly getReadingDetailFunction: lambda.Function;
  public readonly adminGetAllReadingsFunction: lambda.Function;
  public readonly adminGetAllUsersFunction: lambda.Function;
  public readonly adminGetReadingDetailsFunction: lambda.Function;
  public readonly adminUpdateReadingStatusFunction: lambda.Function;
  public readonly adminDeleteReadingFunction: lambda.Function;

  constructor(scope: Construct, id: string, props: ApiConstructProps) {
    super(scope, id);

    // Create S3 bucket for configuration files
    const configBucket = new s3.Bucket(this, 'ConfigBucket', {
      bucketName: `aura28-${props.environment}-config`,
      versioned: true,
      blockPublicAccess: s3.BlockPublicAccess.BLOCK_ALL,
      encryption: s3.BucketEncryption.S3_MANAGED,
      removalPolicy:
        props.environment === 'prod' ? cdk.RemovalPolicy.RETAIN : cdk.RemovalPolicy.DESTROY,
      autoDeleteObjects: props.environment !== 'prod',
      lifecycleRules: [
        {
          id: 'delete-old-versions',
          noncurrentVersionExpiration: cdk.Duration.days(30),
        },
      ],
    });

    // Deploy prompt files to S3
    new s3deploy.BucketDeployment(this, 'DeployPrompts', {
      sources: [
        s3deploy.Source.asset(path.join(__dirname, '../../assets/prompts', props.environment)),
      ],
      destinationBucket: configBucket,
      destinationKeyPrefix: `prompts/${props.environment}`,
      prune: false,
      retainOnDelete: props.environment === 'prod',
    });

    // Create SSM Parameters for OpenAI Configuration
    const openAiApiKeyParameter = new ssm.StringParameter(this, 'OpenAiApiKeyParameter', {
      parameterName: `/aura28/${props.environment}/openai-api-key`,
      description: `OpenAI API key for ${props.environment} environment`,
      stringValue: 'PLACEHOLDER_TO_BE_REPLACED_MANUALLY',
      tier: ssm.ParameterTier.STANDARD,
    });

    // Simplified SSM parameters pointing to S3 keys
    const readingModelParameter = new ssm.StringParameter(this, 'ReadingModelParameter', {
      parameterName: `/aura28/${props.environment}/reading/model`,
      description: `OpenAI model for readings in ${props.environment} environment`,
      stringValue: 'gpt-4-turbo-preview',
      tier: ssm.ParameterTier.STANDARD,
    });

    const readingTemperatureParameter = new ssm.StringParameter(
      this,
      'ReadingTemperatureParameter',
      {
        parameterName: `/aura28/${props.environment}/reading/temperature`,
        description: `Temperature for readings in ${props.environment} environment`,
        stringValue: '0.7',
        tier: ssm.ParameterTier.STANDARD,
      },
    );

    const readingMaxTokensParameter = new ssm.StringParameter(this, 'ReadingMaxTokensParameter', {
      parameterName: `/aura28/${props.environment}/reading/max_tokens`,
      description: `Max tokens for readings in ${props.environment} environment`,
      stringValue: '2000',
      tier: ssm.ParameterTier.STANDARD,
    });

    const systemPromptS3KeyParameter = new ssm.StringParameter(this, 'SystemPromptS3KeyParameter', {
      parameterName: `/aura28/${props.environment}/reading/system_prompt_s3key`,
      description: `S3 key for system prompt in ${props.environment} environment`,
      stringValue: `prompts/${props.environment}/soul_blueprint/system.txt`,
      tier: ssm.ParameterTier.STANDARD,
    });

    const userPromptS3KeyParameter = new ssm.StringParameter(this, 'UserPromptS3KeyParameter', {
      parameterName: `/aura28/${props.environment}/reading/user_prompt_s3key`,
      description: `S3 key for user prompt template in ${props.environment} environment`,
      stringValue: `prompts/${props.environment}/soul_blueprint/user_template.md`,
      tier: ssm.ParameterTier.STANDARD,
    });

    // Create Swiss Ephemeris Lambda Layer
    // Build the layer without Docker
    const swissEphemerisLayer = new lambda.LayerVersion(this, 'SwissEphemerisLayer', {
      code: lambda.Code.fromAsset(path.join(__dirname, '../../layers/swetest'), {
        bundling: {
          image: lambda.Runtime.NODEJS_18_X.bundlingImage,
          user: 'root',
          command: [
            'bash',
            '-c',
            [
<<<<<<< HEAD
              // Copy pre-built layer directory if it exists
              'if [ -d /asset-input/layer/nodejs ]; then',
              '  cp -r /asset-input/layer/nodejs /asset-output/',
              'else',
              '  echo "Error: Pre-built layer directory not found at /asset-input/layer/nodejs"',
              '  exit 1',
              'fi',
            ].join(' && '),
          ],
          local: {
            // Bundle locally by copying the pre-built layer directory
            tryBundle(outputDir: string): boolean {
              const child_process = require('child_process');
              const fs = require('fs');
              const path = require('path');

              try {
                const srcLayerDir = path.join(__dirname, '../../layers/swetest/layer');
                const srcNodejsDir = path.join(srcLayerDir, 'nodejs');

                // Check if pre-built layer exists
                if (!fs.existsSync(srcNodejsDir)) {
                  console.error('Pre-built layer directory not found at:', srcNodejsDir);
                  console.error('Please run: cd infrastructure/layers/swetest && npm install');
                  return false;
                }

                // Validate that swisseph and ephemeris files exist
                const swissephDir = path.join(srcNodejsDir, 'node_modules/swisseph');
                const epheDir = path.join(swissephDir, 'ephe');

                if (!fs.existsSync(swissephDir)) {
                  console.error('swisseph module not found in pre-built layer');
                  return false;
                }

                if (!fs.existsSync(epheDir)) {
                  console.error('ephemeris data directory not found in pre-built layer');
                  return false;
                }

                // Check for essential ephemeris files
                const essentialFiles = [
                  'semo_18.se1',
                  'sepl_18.se1',
                  'seas_18.se1',
                  'seleapsec.txt',
                  'seorbel.txt',
                ];
                for (const file of essentialFiles) {
                  if (!fs.existsSync(path.join(epheDir, file))) {
                    console.error(`Essential ephemeris file missing: ${file}`);
                    return false;
                  }
                }

                // Copy the entire pre-built layer to output
                console.log('Copying pre-built Swiss Ephemeris layer...');
                child_process.execSync(`cp -r "${srcNodejsDir}" "${outputDir}/"`, {
                  stdio: 'inherit',
                });

                // Log success and layer size
                const layerSize = child_process
                  .execSync(`du -sh "${outputDir}/nodejs"`, { encoding: 'utf8' })
                  .trim();
                console.log(`Successfully bundled Swiss Ephemeris layer: ${layerSize}`);

                return true;
              } catch (error) {
                console.error('Failed to bundle Swiss Ephemeris layer:', error);
                return false;
=======
              'mkdir -p /asset-output/nodejs',
              'cp package.json package-lock.json /asset-output/nodejs/',
              'cd /asset-output/nodejs',
              'npm ci --omit=dev',
            ].join(' && '),
          ],
          local: {
            // Try to build locally without Docker
            tryBundle(outputDir: string): boolean {
              const child_process = require('child_process');
              const fs = require('fs');
              try {
                // Create nodejs directory in output
                const nodejsDir = path.join(outputDir, 'nodejs');
                child_process.execSync(`mkdir -p "${nodejsDir}"`);

                // Copy package files
                const srcDir = path.join(__dirname, '../../layers/swetest');
                fs.copyFileSync(
                  path.join(srcDir, 'package.json'),
                  path.join(nodejsDir, 'package.json'),
                );
                fs.copyFileSync(
                  path.join(srcDir, 'package-lock.json'),
                  path.join(nodejsDir, 'package-lock.json'),
                );

                // Install dependencies
                child_process.execSync('npm ci --omit=dev', { cwd: nodejsDir, stdio: 'inherit' });

                return true; // Successfully bundled locally
              } catch (_error) {
                // Local bundling failed, fall back to Docker
                return false; // Fall back to Docker
>>>>>>> 0bed3d28
              }
            },
          },
        },
      }),
      compatibleRuntimes: [lambda.Runtime.NODEJS_18_X],
      description: 'Swiss Ephemeris library v2 with house calculations and ephemeris data',
      layerVersionName: `aura28-${props.environment}-swisseph-v2`,
    });

    // Create Lambda functions
    this.getUserProfileFunction = new lambdaNodeJs.NodejsFunction(this, 'GetUserProfileFunction', {
      functionName: `aura28-${props.environment}-get-user-profile`,
      entry: path.join(__dirname, '../../lambda/user-profile/get-user-profile.ts'),
      handler: 'handler',
      runtime: lambda.Runtime.NODEJS_18_X,
      environment: {
        TABLE_NAME: props.userTable.tableName,
      },
      timeout: cdk.Duration.seconds(30),
      memorySize: 256,
      bundling: {
        externalModules: ['@aws-sdk/*'],
        forceDockerBundling: false,
      },
    });

    // Create generateNatalChartFunction first, before updateUserProfileFunction that references it
    this.generateNatalChartFunction = new lambdaNodeJs.NodejsFunction(
      this,
      'GenerateNatalChartFunction',
      {
        functionName: `aura28-${props.environment}-generate-natal-chart`,
        entry: path.join(__dirname, '../../lambda/natal-chart/generate-natal-chart.ts'),
        handler: 'handler',
        runtime: lambda.Runtime.NODEJS_18_X,
        layers: [swissEphemerisLayer],
        environment: {
          NATAL_CHART_TABLE_NAME: props.natalChartTable.tableName,
          EPHEMERIS_PATH: '/opt/nodejs/node_modules/swisseph/ephe',
          SE_EPHE_PATH: '/opt/nodejs/node_modules/swisseph/ephe',
        },
        timeout: cdk.Duration.seconds(10), // 10 seconds for house calculations
        memorySize: 512, // Increased memory for ephemeris calculations
        bundling: {
          externalModules: ['@aws-sdk/*', 'swisseph'], // Exclude swisseph since it's in the layer
          forceDockerBundling: false,
        },
      },
    );

    this.updateUserProfileFunction = new lambdaNodeJs.NodejsFunction(
      this,
      'UpdateUserProfileFunction',
      {
        functionName: `aura28-${props.environment}-update-user-profile`,
        entry: path.join(__dirname, '../../lambda/user-profile/update-user-profile.ts'),
        handler: 'handler',
        runtime: lambda.Runtime.NODEJS_18_X,
        environment: {
          TABLE_NAME: props.userTable.tableName,
          PLACE_INDEX_NAME: props.placeIndexName,
          GENERATE_NATAL_CHART_FUNCTION_NAME: this.generateNatalChartFunction.functionName,
        },
        timeout: cdk.Duration.seconds(30),
        memorySize: 256,
        bundling: {
          externalModules: ['@aws-sdk/*'],
          forceDockerBundling: false,
        },
      },
    );

    // Grant DynamoDB permissions
    props.userTable.grantReadData(this.getUserProfileFunction);
    props.userTable.grantWriteData(this.updateUserProfileFunction);
    props.natalChartTable.grantWriteData(this.generateNatalChartFunction);

    this.getNatalChartFunction = new lambdaNodeJs.NodejsFunction(this, 'GetNatalChartFunction', {
      functionName: `aura28-${props.environment}-get-natal-chart`,
      entry: path.join(__dirname, '../../lambda/natal-chart/get-natal-chart.ts'),
      handler: 'handler',
      runtime: lambda.Runtime.NODEJS_18_X,
      environment: {
        NATAL_CHART_TABLE_NAME: props.natalChartTable.tableName,
      },
      timeout: cdk.Duration.seconds(30),
      memorySize: 256,
      bundling: {
        externalModules: ['@aws-sdk/*'],
        forceDockerBundling: false,
      },
    });

    props.natalChartTable.grantReadData(this.getNatalChartFunction);

    // Grant invocation permission
    this.generateNatalChartFunction.grantInvoke(this.updateUserProfileFunction);

    // Create Lambda functions for readings
    this.generateReadingFunction = new lambdaNodeJs.NodejsFunction(
      this,
      'GenerateReadingFunction',
      {
        functionName: `aura28-${props.environment}-generate-reading`,
        entry: path.join(__dirname, '../../lambda/readings/generate-reading.ts'),
        handler: 'handler',
        runtime: lambda.Runtime.NODEJS_18_X,
        environment: {
          READINGS_TABLE_NAME: props.readingsTable.tableName,
          NATAL_CHART_TABLE_NAME: props.natalChartTable.tableName,
          USER_TABLE_NAME: props.userTable.tableName,
          CONFIG_BUCKET_NAME: configBucket.bucketName,
          OPENAI_API_KEY_PARAMETER_NAME: openAiApiKeyParameter.parameterName,
          READING_MODEL_PARAMETER_NAME: readingModelParameter.parameterName,
          READING_TEMPERATURE_PARAMETER_NAME: readingTemperatureParameter.parameterName,
          READING_MAX_TOKENS_PARAMETER_NAME: readingMaxTokensParameter.parameterName,
          SYSTEM_PROMPT_S3KEY_PARAMETER_NAME: systemPromptS3KeyParameter.parameterName,
          USER_PROMPT_S3KEY_PARAMETER_NAME: userPromptS3KeyParameter.parameterName,
        },
        timeout: cdk.Duration.seconds(120), // Extended timeout for OpenAI API calls
        memorySize: 512,
        bundling: {
          externalModules: ['@aws-sdk/*'],
          forceDockerBundling: false,
        },
      },
    );

    this.getReadingsFunction = new lambdaNodeJs.NodejsFunction(this, 'GetReadingsFunction', {
      functionName: `aura28-${props.environment}-get-readings`,
      entry: path.join(__dirname, '../../lambda/readings/get-readings.ts'),
      handler: 'handler',
      runtime: lambda.Runtime.NODEJS_18_X,
      environment: {
        READINGS_TABLE_NAME: props.readingsTable.tableName,
      },
      timeout: cdk.Duration.seconds(30),
      memorySize: 256,
      bundling: {
        externalModules: ['@aws-sdk/*'],
        forceDockerBundling: false,
      },
    });

    this.getReadingDetailFunction = new lambdaNodeJs.NodejsFunction(
      this,
      'GetReadingDetailFunction',
      {
        functionName: `aura28-${props.environment}-get-reading-detail`,
        entry: path.join(__dirname, '../../lambda/readings/get-reading-detail.ts'),
        handler: 'handler',
        runtime: lambda.Runtime.NODEJS_18_X,
        environment: {
          READINGS_TABLE_NAME: props.readingsTable.tableName,
        },
        timeout: cdk.Duration.seconds(30),
        memorySize: 256,
        bundling: {
          externalModules: ['@aws-sdk/*'],
          forceDockerBundling: false,
        },
      },
    );

    // Grant DynamoDB permissions for readings
    props.readingsTable.grantReadWriteData(this.generateReadingFunction);
    props.readingsTable.grantReadData(this.getReadingsFunction);
    props.readingsTable.grantReadData(this.getReadingDetailFunction);
    props.natalChartTable.grantReadData(this.generateReadingFunction);
    props.userTable.grantReadData(this.generateReadingFunction);

    // Grant permissions to generate reading function
    // SSM parameter read permissions
    openAiApiKeyParameter.grantRead(this.generateReadingFunction);
    readingModelParameter.grantRead(this.generateReadingFunction);
    readingTemperatureParameter.grantRead(this.generateReadingFunction);
    readingMaxTokensParameter.grantRead(this.generateReadingFunction);
    systemPromptS3KeyParameter.grantRead(this.generateReadingFunction);
    userPromptS3KeyParameter.grantRead(this.generateReadingFunction);

    // S3 bucket read permissions for configuration files
    configBucket.grantRead(this.generateReadingFunction);

    // Create Admin Lambda functions
    this.adminGetAllReadingsFunction = new lambdaNodeJs.NodejsFunction(
      this,
      'AdminGetAllReadingsFunction',
      {
        functionName: `aura28-${props.environment}-admin-get-all-readings`,
        entry: path.join(__dirname, '../../lambda/admin/get-all-readings.ts'),
        handler: 'handler',
        runtime: lambda.Runtime.NODEJS_18_X,
        environment: {
          READINGS_TABLE_NAME: props.readingsTable.tableName,
          USER_TABLE_NAME: props.userTable.tableName,
        },
        timeout: cdk.Duration.seconds(30),
        memorySize: 512,
        bundling: {
          externalModules: ['@aws-sdk/*'],
          forceDockerBundling: false,
        },
      },
    );

    this.adminGetAllUsersFunction = new lambdaNodeJs.NodejsFunction(
      this,
      'AdminGetAllUsersFunction',
      {
        functionName: `aura28-${props.environment}-admin-get-all-users`,
        entry: path.join(__dirname, '../../lambda/admin/get-all-users.ts'),
        handler: 'handler',
        runtime: lambda.Runtime.NODEJS_18_X,
        environment: {
          USER_POOL_ID: props.userPool.userPoolId,
        },
        timeout: cdk.Duration.seconds(30),
        memorySize: 256,
        bundling: {
          externalModules: ['@aws-sdk/*'],
          forceDockerBundling: false,
        },
      },
    );

    // Create additional admin Lambda functions
    this.adminGetReadingDetailsFunction = new lambdaNodeJs.NodejsFunction(
      this,
      'AdminGetReadingDetailsFunction',
      {
        functionName: `aura28-${props.environment}-admin-get-reading-details`,
        entry: path.join(__dirname, '../../lambda/admin/get-reading-details.ts'),
        handler: 'handler',
        runtime: lambda.Runtime.NODEJS_18_X,
        environment: {
          READINGS_TABLE_NAME: props.readingsTable.tableName,
          USER_TABLE_NAME: props.userTable.tableName,
        },
        timeout: cdk.Duration.seconds(30),
        memorySize: 256,
        bundling: {
          externalModules: ['@aws-sdk/*'],
          forceDockerBundling: false,
        },
      },
    );

    this.adminUpdateReadingStatusFunction = new lambdaNodeJs.NodejsFunction(
      this,
      'AdminUpdateReadingStatusFunction',
      {
        functionName: `aura28-${props.environment}-admin-update-reading-status`,
        entry: path.join(__dirname, '../../lambda/admin/update-reading-status.ts'),
        handler: 'handler',
        runtime: lambda.Runtime.NODEJS_18_X,
        environment: {
          READINGS_TABLE_NAME: props.readingsTable.tableName,
        },
        timeout: cdk.Duration.seconds(30),
        memorySize: 256,
        bundling: {
          externalModules: ['@aws-sdk/*'],
          forceDockerBundling: false,
        },
      },
    );

    this.adminDeleteReadingFunction = new lambdaNodeJs.NodejsFunction(
      this,
      'AdminDeleteReadingFunction',
      {
        functionName: `aura28-${props.environment}-admin-delete-reading`,
        entry: path.join(__dirname, '../../lambda/admin/delete-reading.ts'),
        handler: 'handler',
        runtime: lambda.Runtime.NODEJS_18_X,
        environment: {
          READINGS_TABLE_NAME: props.readingsTable.tableName,
        },
        timeout: cdk.Duration.seconds(30),
        memorySize: 256,
        bundling: {
          externalModules: ['@aws-sdk/*'],
          forceDockerBundling: false,
        },
      },
    );

    // Grant DynamoDB permissions for admin functions
    props.readingsTable.grantReadData(this.adminGetAllReadingsFunction);
    props.userTable.grantReadData(this.adminGetAllReadingsFunction);
    props.readingsTable.grantReadData(this.adminGetReadingDetailsFunction);
    props.userTable.grantReadData(this.adminGetReadingDetailsFunction);
    props.readingsTable.grantReadWriteData(this.adminUpdateReadingStatusFunction);
    props.readingsTable.grantReadWriteData(this.adminDeleteReadingFunction);

    // Grant Cognito permissions for admin user listing
    this.adminGetAllUsersFunction.addToRolePolicy(
      new iam.PolicyStatement({
        actions: ['cognito-idp:ListUsers'],
        resources: [props.userPool.userPoolArn],
      }),
    );

    // Grant Location Service permissions
    this.updateUserProfileFunction.addToRolePolicy(
      new iam.PolicyStatement({
        actions: ['geo:SearchPlaceIndexForText'],
        resources: [
          `arn:aws:geo:${cdk.Stack.of(this).region}:${cdk.Stack.of(this).account}:place-index/${
            props.placeIndexName
          }`,
        ],
      }),
    );

    // Create API Gateway
    this.api = new apigateway.RestApi(this, 'UserApi', {
      restApiName: `aura28-${props.environment}-user-api`,
      description: 'API for user profile management',
      deployOptions: {
        stageName: props.environment,
        tracingEnabled: true,
        dataTraceEnabled: true,
        loggingLevel: apigateway.MethodLoggingLevel.INFO,
        metricsEnabled: true,
      },
      defaultCorsPreflightOptions: {
        allowOrigins: props.allowedOrigins,
        allowMethods: ['GET', 'PUT', 'POST', 'PATCH', 'DELETE', 'OPTIONS'],
        allowHeaders: [
          'Content-Type',
          'X-Amz-Date',
          'Authorization',
          'X-Api-Key',
          'X-Amz-Security-Token',
        ],
        allowCredentials: true,
      },
    });

    // Create Cognito authorizer
    const authorizer = new apigateway.CognitoUserPoolsAuthorizer(this, 'UserPoolAuthorizer', {
      cognitoUserPools: [props.userPool],
      authorizerName: `aura28-${props.environment}-authorizer`,
    });

    // Create /api/users/{userId}/profile resource
    const apiResource = this.api.root.addResource('api');
    const usersResource = apiResource.addResource('users');
    const userIdResource = usersResource.addResource('{userId}');
    const profileResource = userIdResource.addResource('profile');

    // Add GET method
    profileResource.addMethod(
      'GET',
      new apigateway.LambdaIntegration(this.getUserProfileFunction),
      {
        authorizer,
        authorizationType: apigateway.AuthorizationType.COGNITO,
      },
    );

    // Add /api/users/{userId}/natal-chart resource
    const natalChartResource = userIdResource.addResource('natal-chart');
    natalChartResource.addMethod(
      'GET',
      new apigateway.LambdaIntegration(this.getNatalChartFunction),
      {
        authorizer,
        authorizationType: apigateway.AuthorizationType.COGNITO,
      },
    );

    // Add PUT method
    profileResource.addMethod(
      'PUT',
      new apigateway.LambdaIntegration(this.updateUserProfileFunction),
      {
        authorizer,
        authorizationType: apigateway.AuthorizationType.COGNITO,
      },
    );

    // Add /api/users/{userId}/readings resource
    const readingsResource = userIdResource.addResource('readings');

    // GET /api/users/{userId}/readings - List user's readings
    readingsResource.addMethod('GET', new apigateway.LambdaIntegration(this.getReadingsFunction), {
      authorizer,
      authorizationType: apigateway.AuthorizationType.COGNITO,
    });

    // POST /api/users/{userId}/readings - Generate a new reading
    readingsResource.addMethod(
      'POST',
      new apigateway.LambdaIntegration(this.generateReadingFunction),
      {
        authorizer,
        authorizationType: apigateway.AuthorizationType.COGNITO,
      },
    );

    // Add /api/users/{userId}/readings/{readingId} resource
    const readingIdResource = readingsResource.addResource('{readingId}');

    // GET /api/users/{userId}/readings/{readingId} - Get reading detail
    readingIdResource.addMethod(
      'GET',
      new apigateway.LambdaIntegration(this.getReadingDetailFunction),
      {
        authorizer,
        authorizationType: apigateway.AuthorizationType.COGNITO,
      },
    );

    // Create /api/admin resources
    const adminResource = apiResource.addResource('admin');

    // GET /api/admin/readings - Get all readings (admin only)
    const adminReadingsResource = adminResource.addResource('readings');
    adminReadingsResource.addMethod(
      'GET',
      new apigateway.LambdaIntegration(this.adminGetAllReadingsFunction),
      {
        authorizer,
        authorizationType: apigateway.AuthorizationType.COGNITO,
      },
    );

    // /api/admin/readings/{userId}/{readingId} resource
    const adminUserIdResource = adminReadingsResource.addResource('{userId}');
    const adminReadingIdResource = adminUserIdResource.addResource('{readingId}');

    // GET /api/admin/readings/{userId}/{readingId} - Get reading details (admin only)
    adminReadingIdResource.addMethod(
      'GET',
      new apigateway.LambdaIntegration(this.adminGetReadingDetailsFunction),
      {
        authorizer,
        authorizationType: apigateway.AuthorizationType.COGNITO,
      },
    );

    // DELETE /api/admin/readings/{userId}/{readingId} - Delete reading (admin only)
    adminReadingIdResource.addMethod(
      'DELETE',
      new apigateway.LambdaIntegration(this.adminDeleteReadingFunction),
      {
        authorizer,
        authorizationType: apigateway.AuthorizationType.COGNITO,
      },
    );

    // /api/admin/readings/{userId}/{readingId}/status resource
    const adminReadingStatusResource = adminReadingIdResource.addResource('status');

    // PATCH /api/admin/readings/{userId}/{readingId}/status - Update reading status (admin only)
    adminReadingStatusResource.addMethod(
      'PATCH',
      new apigateway.LambdaIntegration(this.adminUpdateReadingStatusFunction),
      {
        authorizer,
        authorizationType: apigateway.AuthorizationType.COGNITO,
      },
    );

    // GET /api/admin/users - Get all users (admin only)
    const adminUsersResource = adminResource.addResource('users');
    adminUsersResource.addMethod(
      'GET',
      new apigateway.LambdaIntegration(this.adminGetAllUsersFunction),
      {
        authorizer,
        authorizationType: apigateway.AuthorizationType.COGNITO,
      },
    );

    // Output API URL
    new cdk.CfnOutput(this, 'ApiUrl', {
      value: this.api.url,
      description: 'API Gateway URL',
    });

    new cdk.CfnOutput(this, 'ApiEndpoint', {
      value: `${this.api.url}api/users/{userId}/profile`,
      description: 'User Profile API Endpoint',
    });
  }
}<|MERGE_RESOLUTION|>--- conflicted
+++ resolved
@@ -126,7 +126,6 @@
             'bash',
             '-c',
             [
-<<<<<<< HEAD
               // Copy pre-built layer directory if it exists
               'if [ -d /asset-input/layer/nodejs ]; then',
               '  cp -r /asset-input/layer/nodejs /asset-output/',
@@ -149,7 +148,9 @@
 
                 // Check if pre-built layer exists
                 if (!fs.existsSync(srcNodejsDir)) {
+                  // eslint-disable-next-line no-console
                   console.error('Pre-built layer directory not found at:', srcNodejsDir);
+                  // eslint-disable-next-line no-console
                   console.error('Please run: cd infrastructure/layers/swetest && npm install');
                   return false;
                 }
@@ -159,11 +160,13 @@
                 const epheDir = path.join(swissephDir, 'ephe');
 
                 if (!fs.existsSync(swissephDir)) {
+                  // eslint-disable-next-line no-console
                   console.error('swisseph module not found in pre-built layer');
                   return false;
                 }
 
                 if (!fs.existsSync(epheDir)) {
+                  // eslint-disable-next-line no-console
                   console.error('ephemeris data directory not found in pre-built layer');
                   return false;
                 }
@@ -178,12 +181,14 @@
                 ];
                 for (const file of essentialFiles) {
                   if (!fs.existsSync(path.join(epheDir, file))) {
+                    // eslint-disable-next-line no-console
                     console.error(`Essential ephemeris file missing: ${file}`);
                     return false;
                   }
                 }
 
                 // Copy the entire pre-built layer to output
+                // eslint-disable-next-line no-console
                 console.log('Copying pre-built Swiss Ephemeris layer...');
                 child_process.execSync(`cp -r "${srcNodejsDir}" "${outputDir}/"`, {
                   stdio: 'inherit',
@@ -193,48 +198,14 @@
                 const layerSize = child_process
                   .execSync(`du -sh "${outputDir}/nodejs"`, { encoding: 'utf8' })
                   .trim();
+                // eslint-disable-next-line no-console
                 console.log(`Successfully bundled Swiss Ephemeris layer: ${layerSize}`);
 
                 return true;
               } catch (error) {
+                // eslint-disable-next-line no-console
                 console.error('Failed to bundle Swiss Ephemeris layer:', error);
                 return false;
-=======
-              'mkdir -p /asset-output/nodejs',
-              'cp package.json package-lock.json /asset-output/nodejs/',
-              'cd /asset-output/nodejs',
-              'npm ci --omit=dev',
-            ].join(' && '),
-          ],
-          local: {
-            // Try to build locally without Docker
-            tryBundle(outputDir: string): boolean {
-              const child_process = require('child_process');
-              const fs = require('fs');
-              try {
-                // Create nodejs directory in output
-                const nodejsDir = path.join(outputDir, 'nodejs');
-                child_process.execSync(`mkdir -p "${nodejsDir}"`);
-
-                // Copy package files
-                const srcDir = path.join(__dirname, '../../layers/swetest');
-                fs.copyFileSync(
-                  path.join(srcDir, 'package.json'),
-                  path.join(nodejsDir, 'package.json'),
-                );
-                fs.copyFileSync(
-                  path.join(srcDir, 'package-lock.json'),
-                  path.join(nodejsDir, 'package-lock.json'),
-                );
-
-                // Install dependencies
-                child_process.execSync('npm ci --omit=dev', { cwd: nodejsDir, stdio: 'inherit' });
-
-                return true; // Successfully bundled locally
-              } catch (_error) {
-                // Local bundling failed, fall back to Docker
-                return false; // Fall back to Docker
->>>>>>> 0bed3d28
               }
             },
           },
