# CLAUDE.md - Aura28 Project Philosophy and Technical Manifest

## Project Overview

Aura28 is a modern web platform built with Next.js, TypeScript, Tailwind CSS, and deployed using AWS CDK. The project follows infrastructure-as-code principles and emphasizes code quality, testing, and automated deployment.

## Core Development Principles

### 1. Infrastructure as Code (IaC)

- **Technology**: AWS CDK in TypeScript
- **Default Region**: us-east-1
- **Environment Management**: Uses CDK context variables (`-c env=dev` or `-c env=prod`)
- **Stack Naming**: Follows pattern `Aura28-{env}-Stack`

### 2. Frontend Architecture

- **Framework**: Next.js 14+ with App Router
- **Language**: TypeScript with strict type checking
- **Styling**: Tailwind CSS with shadcn/ui components
- **Static Export**: Configured for static site generation

### 3. Code Quality Standards

- **Formatting**: Prettier handles ALL code formatting
  - Configuration in `.prettierrc.json`
  - Includes CSS files in addition to TS/JS/JSON/MD
  - Run `npm run format` at root level
- **Linting**: ESLint configured for TypeScript monorepo
  - Extends `prettier` to avoid conflicts
  - Frontend disables `@next/next/no-html-link-for-pages` rule
  - Infrastructure ignores `.d.ts` files and allows underscore-prefixed unused vars
  - Run `npm run lint` at root level

### 4. Testing Requirements

- **Framework**: Jest for both frontend and infrastructure
- **Coverage**: All new features must include tests
- **CI/CD**: Tests run automatically before deployment
- **Commands**:
  - `npm run test:frontend`
  - `npm run test:infrastructure`
- **Infrastructure Test Setup**: Tests create temporary `frontend/out` directory to avoid build dependency
- **Frontend Jest Config**: Uses type assertion for Next.js compatibility (`as any`)

### 5. AWS Resource Management

- **Tagging**: All resources tagged with `Project: Aura28CDK`
  - Applied at stack level: `cdk.Tags.of(this).add('Project', 'Aura28CDK')`
- **S3 Bucket Policies**:
  - Production: `removalPolicy: RETAIN`
  - Development: `removalPolicy: DESTROY`
  - Lifecycle rule: Abort incomplete multipart uploads after 7 days

### 6. Deployment Strategy

- **Branches**:
  - `develop` → dev.aura28.com
  - `main` → aura28.com
- **CI/CD**: GitHub Actions with separate jobs for linting, testing, and deployment
- **SSL/TLS**: Certificates managed via ACM in us-east-1

### 7. Git Workflow Rules

**CRITICAL**: These rules MUST be followed at all times:

- **NEVER push directly to main branch**
- **ALWAYS work in the develop branch** unless explicitly instructed otherwise
- **Production deployments** only happen via merging develop → main
- **Default branch**: Always use `develop` for all changes
- **Commit workflow**:
  1. Make changes in develop branch
  2. Run pre-commit checklist
  3. Commit and push to develop
  4. Only merge to main when explicitly requested by user

## Route Manifest

### Current Routes

- `/` - Homepage (Hello Carri landing page)
- `/login` - Redirects to Cognito Hosted UI
- `/logout` - Logs out user and redirects to home
- `/auth/callback` - OAuth callback handler
- `/dashboard` - User dashboard (protected route)

### Planned Routes

- `/api/*` - API endpoints (when server components are added)

## Initial AWS Setup

Before deploying this project, ensure the following prerequisites:

1. **AWS CDK Bootstrap**: Run `cdk bootstrap aws://{account-id}/us-east-1`
2. **Route 53 Hosted Zone**: Must exist for your domain (aura28.com)
3. **GitHub Secrets**: Configure in your repository settings:
   - `AWS_ACCESS_KEY_ID`
   - `AWS_SECRET_ACCESS_KEY`
   - `AWS_REGION` (us-east-1)

## Project Structure

```
aura28cdk/
├── frontend/                # Next.js application
│   ├── app/                # App Router pages
│   ├── components/         # React components
│   └── __tests__/         # Frontend tests
├── infrastructure/         # AWS CDK code
│   ├── bin/               # CDK app entry point
│   ├── lib/               # Stack definitions
│   └── test/              # Infrastructure tests
└── .github/workflows/     # CI/CD pipelines
```

## Development Workflow

### Local Development

1. Install dependencies: `npm install` (at root)
2. Run frontend: `cd frontend && npm run dev`
3. Run tests: `npm test` (at root)
4. Format code: `npm run format` (at root)
5. Lint code: `npm run lint` (at root)

### Pre-Commit Checklist

**IMPORTANT**: Before committing or pushing any changes, you MUST complete ALL of the following steps:

1. **Run formatting**: `npm run format` (at root level)
   - This ensures all code follows consistent formatting rules
   - Prevents CI/CD failures due to formatting issues

2. **Run linting**: `npm run lint` (at root level)
   - Catches potential code quality issues
   - Ensures TypeScript and ESLint rules are satisfied

3. **Run tests**: `npm test` (at root level)
   - Verifies all tests pass
   - Prevents breaking existing functionality
   - **Important**: Also run `npm run test:frontend` separately to ensure frontend test output is clearly visible

4. **Build check**: `npm run build` (at root level)
   - Ensures the project builds successfully
   - Catches TypeScript compilation errors

5. **Verify no untracked files**: `git status`
   - Ensure all necessary files are staged
   - Check for any accidentally modified files

6. **Review changes**: `git diff --staged`
   - Double-check your changes are intentional
   - Look for any debug code or temporary changes

**Note**: Skipping these steps will likely cause GitHub Actions CI/CD pipeline failures, requiring additional commits to fix issues that could have been caught locally.

### Important Lessons Learned

1. **Format Check Differences**: The `npm run format:check` command in CI/CD may behave differently than `npm run format` at the root level. Always run both:
   - `npm run format` - to fix formatting issues
   - `npm run format:check` - to verify formatting matches CI/CD expectations
   - Run these from the same directory that CI/CD uses (e.g., `cd frontend && npm run format:check`)

2. **Test Output Visibility**: When running `npm test` at root level, important failures can be buried in verbose output from multiple test suites. Always run focused test commands:
   - `npm run test:frontend` - for clear frontend test output
   - `npm run test:infrastructure` - for infrastructure tests
   - This ensures you catch all test failures before pushing

3. **Test Isolation**: Frontend tests must properly isolate localStorage and other browser APIs:
   - Clear localStorage in `beforeEach` hooks
   - Mock `console.error` for tests that expect errors to reduce noise
   - Ensure tests don't interfere with each other

4. **State Management in Tests**: When testing React components with state updates:
   - Be aware of timing issues between state updates and side effects
   - Use `waitFor` assertions for async state changes
   - Ensure state is properly synchronized before assertions

5. **Mock Dependencies Completely**: When adding new dependencies to components:
   - Update ALL test mocks to include new properties/methods
   - Example: Adding `refreshUser` to `useAuth` requires updating all `useAuth` mocks
   - Missing mock properties will cause runtime errors in tests
   - Always run `npm run test:frontend` after modifying auth context or hooks

### Deployment

1. Make changes and test locally
2. Commit to `develop` branch
3. GitHub Actions runs tests and deploys to dev
4. Merge to `main` when ready for production

### CDK Commands

```bash
# Deploy to dev (default)
cd infrastructure && npx cdk deploy

# Deploy to prod
cd infrastructure && npx cdk deploy -c env=prod

# View differences
cd infrastructure && npx cdk diff -c env=prod
```

## Maintenance Guidelines

### When Adding New Features

1. Update this CLAUDE.md file with new routes or architectural changes
2. Add appropriate tests
3. Run linting and formatting before committing
4. Ensure all AWS resources are properly tagged

### When Updating Dependencies

1. Test thoroughly in development first
2. Update both frontend and infrastructure as needed
3. Run full test suite
4. Deploy to dev environment before production

## Technology Stack Summary

- **Frontend**: Next.js 14, TypeScript, Tailwind CSS, shadcn/ui
- **Infrastructure**: AWS CDK, CloudFront, S3, Route 53, ACM, Cognito, DynamoDB, Secrets Manager
- **Database**: DynamoDB with pay-per-request billing
- **Authentication**: AWS Cognito with Hosted UI, JWT tokens
- **Testing**: Jest, React Testing Library
- **CI/CD**: GitHub Actions
- **Code Quality**: ESLint, Prettier
- **Package Management**: npm with workspaces

## Authentication Architecture

### AWS Cognito Setup

- **User Pool**: Email-based authentication with custom attributes for birth information
- **Hosted UI**: Cognito-managed login/signup pages
- **Custom Attributes**:
  - `custom:birthTime` - Birth time
  - `custom:birthPlace` - Birth location
  - `custom:birthLatitude` - Birth latitude
  - `custom:birthLongitude` - Birth longitude
- **OAuth Flow**: Authorization code grant with PKCE
- **Token Storage**: Client-side localStorage with automatic refresh

### Frontend Auth Implementation

- **Custom Auth Service**: Lightweight SDK using `@aws-sdk/client-cognito-identity-provider`
- **React Context**: Auth state management with `AuthProvider`
- **Protected Routes**: Client-side route protection
- **Session Management**: Automatic token refresh every 5 minutes

### Environment Variables

Required for frontend (in `.env.local`):

```bash
NEXT_PUBLIC_COGNITO_USER_POOL_ID=us-east-1_xxxxxx
NEXT_PUBLIC_COGNITO_CLIENT_ID=xxxxxxxxxxxxxxxxxx
NEXT_PUBLIC_COGNITO_DOMAIN=aura28-dev
NEXT_PUBLIC_COGNITO_REGION=us-east-1
```

Future environment variables (when API is implemented):

```bash
DYNAMODB_TABLE_NAME=Aura28-dev-Users
```

### Manual Configuration Steps

After CDK deployment:

1. Copy Cognito values from CDK output to `frontend/.env.local`
2. For social login (future):
   - Populate AWS Secrets Manager entries:
     - `aura28/oauth/google/{env}`
     - `aura28/oauth/facebook/{env}`
     - `aura28/oauth/apple/{env}`
   - Configure identity providers in Cognito console

<<<<<<< HEAD
=======
## Database Architecture

### DynamoDB Setup

- **Table Name**: `Aura28-{env}-Users` (environment-specific)
- **Primary Key**: Composite key design
  - **Partition Key**: `userId` (String) - Cognito user ID
  - **Sort Key**: `createdAt` (String) - ISO timestamp
- **Billing**: Pay-per-request mode for cost optimization
- **Data Protection**: Point-in-time recovery enabled
- **Removal Policy**:
  - Development: DESTROY (allows clean teardown)
  - Production: RETAIN (protects user data)

### Data Model Example

```typescript
interface UserRecord {
  userId: string; // Partition key (Cognito ID)
  createdAt: string; // Sort key (ISO timestamp)
  email: string;
  profile: {
    birthTime: string;
    birthPlace: string;
    birthLatitude: number;
    birthLongitude: number;
  };
  readings?: Array<{
    id: string;
    type: 'daily' | 'weekly' | 'monthly' | 'yearly';
    date: string;
    content: string;
    createdAt: string;
  }>;
  updatedAt: string;
}
```

### Access Patterns

1. **Get user by ID**: Query with userId
2. **Get user history**: Query with userId, sorted by createdAt
3. **Store multiple records per user**: Same userId, different createdAt values

## Configuration Management

### Consolidated Configuration Files

As of the latest update, all linting, formatting, and ignore configurations have been consolidated to the root level for easier maintenance:

1. **ESLint Configuration** (`.eslintrc.json`)
   - Single root configuration with overrides for frontend and infrastructure
   - Frontend uses Next.js ESLint rules
   - Infrastructure uses TypeScript ESLint with custom rules
   - No separate ESLint configs in subdirectories

2. **Git Ignore** (`.gitignore`)
   - Single comprehensive .gitignore at root level
   - Covers all frontend and infrastructure patterns
   - No separate .gitignore files in subdirectories

3. **Prettier Ignore** (`.prettierignore`)
   - Comprehensive patterns for all build artifacts
   - Properly excludes compiled files while keeping source files

### Favicon Caching Solution

To address favicon caching issues in CloudFront:

- Added specific cache behavior for `/favicon*` paths
- Custom cache policy with 1-hour default TTL and 24-hour max TTL
- Ensures favicon updates are reflected more quickly in production

>>>>>>> 314ecb24
## Known Issues and Solutions

### Common CI/CD Failures

1. **Infrastructure Tests Fail with "Cannot find asset at frontend/out"**
   - **Cause**: Tests run before frontend is built
   - **Solution**: Infrastructure tests create temporary directory in beforeAll/afterAll hooks

2. **Jest TypeScript Configuration Error**
   - **Cause**: Type mismatch with Next.js jest config
   - **Solution**: Use type assertion in jest.config.ts: `export default createJestConfig(config as any)`

3. **Frontend Format Check Fails on CSS Files**
   - **Cause**: Root prettier config missing CSS file pattern
   - **Solution**: Include CSS in prettier patterns: `"**/*.{ts,tsx,js,jsx,json,css,md,yml,yaml}"`

4. **ESLint Errors on .d.ts Files**
   - **Cause**: TypeScript declaration files not in tsconfig
<<<<<<< HEAD
   - **Solution**: Add to infrastructure/.eslintrc.json: `"ignorePatterns": ["*.d.ts", "*.js", "cdk.out"]`
=======
   - **Solution**: Now handled in root .eslintrc.json with proper ignorePatterns

5. **Cognito UpdateUserAttributes "Access Token does not have required scopes" Error**
   - **Cause**: Missing `aws.cognito.signin.user.admin` scope in OAuth configuration
   - **Solution**: 
     - Add `cognito.OAuthScope.COGNITO_ADMIN` to CDK User Pool Client configuration
     - Include `aws.cognito.signin.user.admin` in frontend OAuth login URL
     - Both infrastructure AND frontend must be configured correctly

6. **Onboarding Wizard Loop - User Stuck After Completion**
   - **Cause**: ID token not immediately reflecting updated attributes after UpdateUserAttributes call
   - **Solution**: 
     - Call `refreshUser()` from auth context after updating attributes
     - Add 500ms delay before redirecting to allow Cognito propagation
     - Ensures `hasCompletedOnboarding` check has updated user data

7. **Birth Date Off-by-One Display Error**
   - **Cause**: JavaScript Date parsing timezone conversion (UTC to local time)
   - **Solution**: Add `{ timeZone: 'UTC' }` to `toLocaleDateString()` calls
   - **Example**: `new Date(birthDate).toLocaleDateString('en-US', { timeZone: 'UTC' })`
>>>>>>> 314ecb24

## Migration Notes

### Changing Stack Names

When updating stack naming conventions (e.g., from `Aura28DevStack` to `Aura28-dev-Stack`):

1. **Delete existing stacks in AWS CloudFormation console**
   - Development stacks can be deleted safely (S3 bucket has DESTROY policy)
   - Production requires manual S3 bucket deletion after stack deletion (RETAIN policy)

2. **Clean up Route 53 records**
   - Delete orphaned ACM validation CNAME records (start with underscore)
   - Keep NS and SOA records

3. **Update deployment commands**
   - Use context-based deployment: `npx cdk deploy -c env=dev`

### S3 Bucket Naming Conflicts

S3 bucket names must be globally unique. If you encounter conflicts:

- Delete the old stack first
- Or use a different naming pattern in the new stack

<<<<<<< HEAD
=======
## Useful Development Commands

### User Management

Delete a single Cognito user:
```bash
aws cognito-idp admin-delete-user \
  --user-pool-id us-east-1_rsin8LPL2 \
  --username user@example.com \
  --region us-east-1
```

List all users:
```bash
aws cognito-idp list-users \
  --user-pool-id us-east-1_rsin8LPL2 \
  --region us-east-1
```

Delete all users (use with caution):
```bash
aws cognito-idp list-users --user-pool-id us-east-1_rsin8LPL2 --region us-east-1 | \
  jq -r '.Users[].Username' | \
  while read username; do
    echo "Deleting $username"
    aws cognito-idp admin-delete-user \
      --user-pool-id us-east-1_rsin8LPL2 \
      --username "$username" \
      --region us-east-1
  done
```

### Testing Commands

```bash
# Run specific frontend test file
cd frontend && npm test -- __tests__/onboarding.test.tsx

# Run frontend tests in watch mode
cd frontend && npm test -- --watch

# Run tests with coverage
npm run test:frontend -- --coverage
```

### Debugging Commands

```bash
# Check current AWS Cognito client configuration
aws cognito-idp describe-user-pool-client \
  --user-pool-id us-east-1_rsin8LPL2 \
  --client-id YOUR_CLIENT_ID \
  --region us-east-1

# View CDK synthesized template
cd infrastructure && npx cdk synth --no-staging > synth.yaml

# Check CDK diff before deploying
cd infrastructure && npx cdk diff -c env=dev
```

>>>>>>> 314ecb24
## Future Enhancements

- Social login providers (Google, Apple, Facebook) - OAuth secrets provisioned
- Amazon Location Services for birth location geocoding
- OpenAI API integration for astrology readings
- Stripe payment processing
- ~~Database integration (likely DynamoDB or RDS)~~ ✅ DynamoDB table implemented
- API Gateway for serverless functions
- Lambda functions for business logic
- Ephemeris calculations for astrology
- Global Secondary Indexes for additional query patterns
- DynamoDB Streams for real-time updates

---

Last Updated: August 2, 2025<|MERGE_RESOLUTION|>--- conflicted
+++ resolved
@@ -280,8 +280,6 @@
      - `aura28/oauth/apple/{env}`
    - Configure identity providers in Cognito console
 
-<<<<<<< HEAD
-=======
 ## Database Architecture
 
 ### DynamoDB Setup
@@ -355,7 +353,6 @@
 - Custom cache policy with 1-hour default TTL and 24-hour max TTL
 - Ensures favicon updates are reflected more quickly in production
 
->>>>>>> 314ecb24
 ## Known Issues and Solutions
 
 ### Common CI/CD Failures
@@ -374,9 +371,6 @@
 
 4. **ESLint Errors on .d.ts Files**
    - **Cause**: TypeScript declaration files not in tsconfig
-<<<<<<< HEAD
-   - **Solution**: Add to infrastructure/.eslintrc.json: `"ignorePatterns": ["*.d.ts", "*.js", "cdk.out"]`
-=======
    - **Solution**: Now handled in root .eslintrc.json with proper ignorePatterns
 
 5. **Cognito UpdateUserAttributes "Access Token does not have required scopes" Error**
@@ -397,7 +391,6 @@
    - **Cause**: JavaScript Date parsing timezone conversion (UTC to local time)
    - **Solution**: Add `{ timeZone: 'UTC' }` to `toLocaleDateString()` calls
    - **Example**: `new Date(birthDate).toLocaleDateString('en-US', { timeZone: 'UTC' })`
->>>>>>> 314ecb24
 
 ## Migration Notes
 
@@ -423,8 +416,6 @@
 - Delete the old stack first
 - Or use a different naming pattern in the new stack
 
-<<<<<<< HEAD
-=======
 ## Useful Development Commands
 
 ### User Management
@@ -486,7 +477,6 @@
 cd infrastructure && npx cdk diff -c env=dev
 ```
 
->>>>>>> 314ecb24
 ## Future Enhancements
 
 - Social login providers (Google, Apple, Facebook) - OAuth secrets provisioned
